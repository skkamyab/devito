from devito.tools import as_tuple
<<<<<<< HEAD
from devito.dimension import SpaceDimension, SteppingDimension
from devito.function import Constant, default_time_dimensions
=======
from devito.dimension import SpaceDimension, TimeDimension, SteppingDimension
from devito.base import Constant
>>>>>>> 7ff22da2

import numpy as np

__all__ = ['Grid']


class Grid(object):

    """
    A cartesian grid that encapsulates a physical domain over which
    to discretize :class:`Function`s.

    :param shape: Shape of the domain region in grid points.
    :param extent: Physical extent of the domain in m; defaults to a
                   unit box of extent 1m in all dimensions.
    :param origin: Physical coordinate of the origin of the domain;
                   defaults to 0. in all dimensions.
    :param dimensions: (Optional) list of :class:`SpaceDimension`
                       symbols that defines the spatial directions of
                       the physical domain encapsulated by this
                       :class:`Grid`.
    :param time_dimension: (Optional) :class:`TimeDimension` symbols
                           to to define the time dimension for all
                           :class:`TimeFunction` symbols created
                           from this :class:`Grid`.
    :param dtype: Default data type to be inherited by all Functions
                  created from this :class:`Grid`.

    The :class:`Grid` encapsulates the topology and geometry
    information of the computational domain that :class:`Function`
    objects can be discretized on. As such it defines and provides the
    physical coordinate information of the logically cartesian grid
    underlying the discretized :class:`Function` objects. For example,
    the conventions for defining the coordinate space in 2D are:

    .. note::

       .. code-block:: python

          x ^
            |
            |           origin + extent
            |     x------------x
            |     |            |
            |     |            |
            |     |   DOMAIN   | extent[1]
            |     |            |
            |     |            |
            |     |  extent[0] |
            |     x------------x
            |  origin
            |
            |----------------------->
                       y
    """

    _default_dimensions = ('x', 'y', 'z')

    def __init__(self, shape, extent=None, origin=None, dimensions=None,
                 time_dimension=None, dtype=np.float32):
        self.shape = as_tuple(shape)
        self.extent = as_tuple(extent or tuple(1. for _ in shape))
        self.origin = as_tuple(origin or tuple(0. for _ in shape))
        self.dtype = dtype

        # TODO: Raise proper exceptions and logging
        assert(self.dim == len(self.origin) == len(self.extent) == len(self.spacing))

        if dimensions is None:
            # Create the spatial dimensions and constant spacing symbols
            assert(self.dim <= 3)
            dim_names = self._default_dimensions[:self.dim]
            dim_spacing = tuple(Constant(name='h_%s' % name, value=val)
                                for name, val in zip(dim_names, self.spacing))
            self.dimensions = tuple(SpaceDimension(name=name, spacing=spc)
                                    for name, spc in zip(dim_names, dim_spacing))
        else:
            self.dimensions = dimensions

        # Store or create default symbols for time and stepping dimensions
        if time_dimension is None:
<<<<<<< HEAD
            self.time_dim, self.stepping_dim = default_time_dimensions()
=======
            self.time_dim = TimeDimension('time', spacing=Constant(name='dt'))
            self.stepping_dim = SteppingDimension('t', parent=self.time_dim)
>>>>>>> 7ff22da2
        else:
            self.time_dim = time_dimension
            self.stepping_dim = SteppingDimension('%s_s' % time_dimension.name,
                                                  parent=self.time_dim)

    @property
    def dim(self):
        """Problem dimension, or number of spatial dimensions."""
        return len(self.shape)

    @property
    def spacing(self):
        """Spacing between grid points in m."""
        return as_tuple(np.array(self.extent) / (np.array(self.shape) - 1))

    @property
    def spacing_symbols(self):
        """Symbols representing the grid spacing in each :class:`SpaceDimension`"""
        return as_tuple(d.spacing for d in self.dimensions)

    @property
    def spacing_map(self):
        """
        Map between spacing symbols and their values for each :class:`SpaceDimension`
        """
        return dict(zip(self.spacing_symbols, self.spacing))

    @property
    def shape_domain(self):
        """Shape of the physical domain (without external boundary layer)"""
        return self.shape<|MERGE_RESOLUTION|>--- conflicted
+++ resolved
@@ -1,11 +1,6 @@
 from devito.tools import as_tuple
-<<<<<<< HEAD
-from devito.dimension import SpaceDimension, SteppingDimension
-from devito.function import Constant, default_time_dimensions
-=======
 from devito.dimension import SpaceDimension, TimeDimension, SteppingDimension
 from devito.base import Constant
->>>>>>> 7ff22da2
 
 import numpy as np
 
@@ -87,12 +82,8 @@
 
         # Store or create default symbols for time and stepping dimensions
         if time_dimension is None:
-<<<<<<< HEAD
-            self.time_dim, self.stepping_dim = default_time_dimensions()
-=======
             self.time_dim = TimeDimension('time', spacing=Constant(name='dt'))
             self.stepping_dim = SteppingDimension('t', parent=self.time_dim)
->>>>>>> 7ff22da2
         else:
             self.time_dim = time_dimension
             self.stepping_dim = SteppingDimension('%s_s' % time_dimension.name,
